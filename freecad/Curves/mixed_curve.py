--- conflicted
+++ resolved
@@ -20,16 +20,9 @@
 debug = _utils.debug
 # debug = _utils.doNothing
 
-<<<<<<< HEAD
-#1e6 = kilomether
-#1e10 = 10k kilomethers
-TRIMMED_SURFACE_SIZE = 1e10
-=======
 # 1e6 = kilomether
 # 1e10 = 10k kilomethers
 TRIMMED_SURFACE_SIZE = 1e10
-
->>>>>>> 11ec6848
 
 class MixedCurve:
     """Builds a 3D curve as the intersection of 2 projected curves."""
@@ -94,7 +87,8 @@
                         "Build ruled surfaces between Shape2 and resulting Mixed-Curve").FillFace2 = False
         obj.Proxy = self
 
-    def get_direction(self, obj):
+    @classmethod
+    def get_direction(cls, obj):
         pl = obj.Shape.findPlane()
         if pl is not None:
             return pl.Axis
